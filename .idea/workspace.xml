--- conflicted
+++ resolved
@@ -4,14 +4,10 @@
     <option name="autoReloadType" value="SELECTIVE" />
   </component>
   <component name="ChangeListManager">
-<<<<<<< HEAD
-    <list default="true" id="6ea90e55-67dd-42c0-84bb-17976f65ef99" name="Changes" comment="" />
-=======
     <list default="true" id="6ea90e55-67dd-42c0-84bb-17976f65ef99" name="Changes" comment="">
       <change beforePath="$PROJECT_DIR$/.idea/workspace.xml" beforeDir="false" afterPath="$PROJECT_DIR$/.idea/workspace.xml" afterDir="false" />
       <change beforePath="$PROJECT_DIR$/src/main/java/bguspl/set/ex/Dealer.java" beforeDir="false" afterPath="$PROJECT_DIR$/src/main/java/bguspl/set/ex/Dealer.java" afterDir="false" />
     </list>
->>>>>>> cdab20e1
     <option name="SHOW_DIALOG" value="false" />
     <option name="HIGHLIGHT_CONFLICTS" value="true" />
     <option name="HIGHLIGHT_NON_ACTIVE_CHANGELIST" value="false" />
